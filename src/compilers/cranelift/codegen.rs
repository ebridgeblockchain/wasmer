use crate::runtime::{
    backend::FuncResolver,
    memory::LinearMemory,
    module::{DataInitializer, Export, ImportName, Module as WasmerModule, TableInitializer},
    types::{
        ElementType as WasmerElementType, FuncIndex as WasmerFuncIndex, FuncSig as WasmerSignature,
        Global as WasmerGlobal, GlobalDesc as WasmerGlobalDesc, GlobalIndex as WasmerGlobalIndex,
        Initializer as WasmerInitializer, Map, MapIndex, Memory as WasmerMemory,
        MemoryIndex as WasmerMemoryIndex, SigIndex as WasmerSignatureIndex, Table as WasmerTable,
        TableIndex as WasmerTableIndex, Type as WasmerType,
    },
    SigRegistry,
    vm::{self, Ctx as WasmerVMContext},
};
use crate::webassembly::errors::ErrorKind;
use cranelift_codegen::cursor::FuncCursor;
use cranelift_codegen::ir::immediates::{Offset32, Uimm64};
use cranelift_codegen::ir::types::{self, *};
use cranelift_codegen::ir::{
    self, AbiParam, ArgumentPurpose, ExtFuncData, ExternalName, FuncRef, InstBuilder, Signature,
    TrapCode,
};
use cranelift_codegen::isa::TargetFrontendConfig;
use cranelift_entity::{EntityRef, PrimaryMap};
use cranelift_wasm::{
    translate_module, DefinedFuncIndex, FuncEnvironment as FuncEnvironmentTrait, FuncIndex,
    FuncTranslator, Global, GlobalIndex, GlobalVariable, Memory, MemoryIndex, ModuleEnvironment,
    ReturnMode, SignatureIndex, Table, TableIndex, WasmResult,
};
use hashbrown::HashMap;
use std::cell::RefCell;
use std::ptr::NonNull;
use target_lexicon;

/// The converter namespace contains functions for converting a Cranelift module
/// to a Wasmer module.
pub mod converter {
    use super::*;

    /// Converts a Cranelift module to a Wasmer module.
    pub fn convert_module(cranelift_module: CraneliftModule) -> WasmerModule {
        // Convert Cranelift globals to Wasmer globals
        let mut globals: Map<WasmerGlobalIndex, WasmerGlobal> =
            Map::with_capacity(cranelift_module.globals.len());
        for global in cranelift_module.globals {
            globals.push(convert_global(global));
        }

        // Convert Cranelift memories to Wasmer memories.
        let mut memories: Map<WasmerMemoryIndex, WasmerMemory> =
            Map::with_capacity(cranelift_module.memories.len());
        for memory in cranelift_module.memories {
            memories.push(convert_memory(memory));
        }

        // Convert Cranelift tables to Wasmer tables.
        let mut tables: Map<WasmerTableIndex, WasmerTable> =
            Map::with_capacity(cranelift_module.tables.len());
        for table in cranelift_module.tables {
            tables.push(convert_table(table));
        }

        let mut sig_registry = SigRegistry::new();
        for signature in cranelift_module.signatures {
            let func_sig = convert_signature(signature);
            sig_registry.register(func_sig);
        }

        // Convert Cranelift signature indices to Wasmer signature indices.
        let mut func_assoc: Map<WasmerFuncIndex, WasmerSignatureIndex> =
            Map::with_capacity(cranelift_module.functions.len());
        for (_, signature_index) in cranelift_module.functions.iter() {
            func_assoc.push(WasmerSignatureIndex::new(signature_index.index()));
        }

        // Create func_resolver.
        let func_resolver = Box::new(CraneliftFunctionResolver::new());

        // Get other fields from the cranelift_module.
        let CraneliftModule {
            imported_functions,
            imported_memories,
            imported_tables,
            imported_globals,
            exports,
            data_initializers,
            table_initializers,
            start_func,
            ..
        } = cranelift_module;

        // Create Wasmer module from data above
        WasmerModule {
            func_resolver,
            memories,
            globals,
            tables,
            imported_functions,
            imported_memories,
            imported_tables,
            imported_globals,
            exports,
            data_initializers,
            table_initializers,
            start_func,
<<<<<<< HEAD
            signatures,
            signature_assoc,
            environment: RefCell::new(None),
=======
            func_assoc,
            sig_registry,
>>>>>>> fe0a1465
        }
    }

    /// Converts from Cranelift type to a Wasmer type.
    pub fn convert_type(ty: types::Type) -> WasmerType {
        match ty {
            I32 => WasmerType::I32,
            I64 => WasmerType::I64,
            F32 => WasmerType::F32,
            F64 => WasmerType::F64,
            _ => unimplemented!("unsupported wasm type!"),
        }
    }

    /// Converts a Cranelift global to a Wasmer global.
    pub fn convert_global(global: Global) -> WasmerGlobal {
        let desc = WasmerGlobalDesc {
            mutable: global.mutability,
            ty: convert_type(global.ty),
        };

        use self::WasmerInitializer::*;
        use cranelift_wasm::GlobalInit::{self, *};

        // TODO: WasmerGlobal does not support `Import` as Global values.
        let init = match global.initializer {
            I32Const(val) => Const(val.into()),
            I64Const(val) => Const(val.into()),
            F32Const(val) => Const((val as f32).into()),
            F64Const(val) => Const((val as f64).into()),
            GlobalInit::GetGlobal(index) => {
                WasmerInitializer::GetGlobal(WasmerGlobalIndex::new(index.index()))
            }
            Import => unimplemented!("TODO: imported globals are not supported yet!"),
        };

        WasmerGlobal { desc, init }
    }

    /// Converts a Cranelift table to a Wasmer table.
    pub fn convert_table(table: Table) -> WasmerTable {
        use cranelift_wasm::TableElementType::*;

        let ty = match table.ty {
            Func => WasmerElementType::Anyfunc,
            Val(_) => unimplemented!("non-function table elements are not supported yet!"),
        };

        WasmerTable {
            ty,
            min: table.minimum,
            max: table.maximum,
        }
    }

    /// Converts a Cranelift table to a Wasmer table.
    pub fn convert_memory(memory: Memory) -> WasmerMemory {
        WasmerMemory {
            shared: memory.shared,
            min: memory.minimum,
            max: memory.maximum,
        }
    }

    /// Converts a Cranelift signature to a Wasmer signature.
    pub fn convert_signature(sig: ir::Signature) -> WasmerSignature {
        WasmerSignature {
            params: sig
                .params
                .iter()
                .map(|param| convert_type(param.value_type))
                .collect(),
            returns: sig
                .returns
                .iter()
                .map(|ret| convert_type(ret.value_type))
                .collect(),
        }
    }
}

// Cranelift module for generating cranelift IR and the generic module
pub struct CraneliftModule {
    /// Target description relevant to frontends producing Cranelift IR.
    pub config: TargetFrontendConfig,

    /// Signatures as provided by `declare_signature`.
    pub signatures: Vec<ir::Signature>,

    /// Functions, imported and local.
    pub functions: PrimaryMap<FuncIndex, SignatureIndex>,

    /// Function bodies.
    pub function_bodies: PrimaryMap<DefinedFuncIndex, ir::Function>,

    /// The base of tables.
    pub tables_base: Option<ir::GlobalValue>,

    /// The Cranelift global holding the base address of the memories vector.
    pub memories_base: Option<ir::GlobalValue>,

    /// The Cranelift global holding the base address of the globals vector.
    pub globals_base: Option<ir::GlobalValue>,

    /// The external function declaration for implementing wasm's `current_memory`.
    pub current_memory_extfunc: Option<FuncRef>,

    /// The external function declaration for implementing wasm's `grow_memory`.
    pub grow_memory_extfunc: Option<FuncRef>,

    /// A function that takes a Wasmer module and resolves a function index to a vm::Func.
    pub func_resolver: Option<Box<dyn FuncResolver>>,

    // An array holding information about the wasm instance memories.
    pub memories: Vec<Memory>,

    // An array holding information about the wasm instance globals.
    pub globals: Vec<Global>,

    // An array holding information about the wasm instance tables.
    pub tables: Vec<Table>,

    // An array holding information about the wasm instance imported functions.
    pub imported_functions: Map<WasmerFuncIndex, ImportName>,

    // An array holding information about the wasm instance imported memories.
    pub imported_memories: Map<WasmerMemoryIndex, (ImportName, WasmerMemory)>,

    // An array holding information about the wasm instance imported tables.
    pub imported_tables: Map<WasmerTableIndex, (ImportName, WasmerTable)>,

    // An array holding information about the wasm instance imported globals.
    pub imported_globals: Map<WasmerGlobalIndex, (ImportName, WasmerGlobalDesc)>,

    // An hash map holding information about the wasm instance exports.
    pub exports: HashMap<String, Export>,

    // Data to initialize in memory.
    pub data_initializers: Vec<DataInitializer>,

    // Function indices to add to table.
    pub table_initializers: Vec<TableInitializer>,

    // The start function index.
    pub start_func: Option<WasmerFuncIndex>,
}

impl CraneliftModule {
    /// Translates wasm bytes into a Cranelift module
    pub fn from_bytes(
        buffer_source: &Vec<u8>,
        config: TargetFrontendConfig,
    ) -> Result<Self, ErrorKind> {
        // Create a cranelift module
        let mut cranelift_module = CraneliftModule {
            config,
            signatures: Vec::new(),
            functions: PrimaryMap::new(),
            function_bodies: PrimaryMap::new(),
            globals_base: None,
            tables_base: None,
            memories_base: None,
            current_memory_extfunc: None,
            grow_memory_extfunc: None,
            func_resolver: None,
            memories: Vec::new(),
            globals: Vec::new(),
            tables: Vec::new(),
            imported_functions: Map::new(),
            imported_memories: Map::new(),
            imported_tables: Map::new(),
            imported_globals: Map::new(),
            exports: HashMap::new(),
            data_initializers: Vec::new(),
            table_initializers: Vec::new(),
            start_func: None,
        };

        // Translate wasm to cranelift IR.
        translate_module(&buffer_source, &mut cranelift_module)
            .map_err(|e| ErrorKind::CompileError(e.to_string()))?;

        // Return translated module.
        Ok(cranelift_module)
    }
}

// Resolves a function index to a function address.
pub struct CraneliftFunctionResolver {}

impl CraneliftFunctionResolver {
    fn new() -> Self {
        Self {}
    }
}

// Implements FuncResolver trait.
impl FuncResolver for CraneliftFunctionResolver {
    fn get(&self, module: &WasmerModule, index: WasmerFuncIndex) -> Option<NonNull<vm::Func>> {
        None
    }
}

/// The `FuncEnvironment` implementation for use by the `CraneliftModule`.
pub struct FuncEnvironment<'environment> {
    pub module: &'environment CraneliftModule,
}

impl<'environment> FuncEnvironment<'environment> {
    pub fn new(module: &'environment CraneliftModule) -> Self {
        Self { module }
    }

    /// Creates a signature with VMContext as the last param
    pub fn generate_signature(&self, sigidx: SignatureIndex) -> ir::Signature {
        // Get signature
        let mut signature = self.module.signatures[sigidx.index()].clone();

        // Add the vmctx parameter type to it
        signature.params.push(ir::AbiParam::special(
            self.pointer_type(),
            ir::ArgumentPurpose::VMContext,
        ));

        // Return signature
        signature
    }
}

///
impl<'environment> FuncEnvironmentTrait for FuncEnvironment<'environment> {
    /// Gets configuration information needed for compiling functions
    fn target_config(&self) -> TargetFrontendConfig {
        self.module.config
    }

    /// Gets native pointers types.
    ///
    /// `I64` on 64-bit arch; `I32` on 32-bit arch.
    fn pointer_type(&self) -> ir::Type {
        ir::Type::int(u16::from(self.module.config.pointer_bits())).unwrap()
    }

    /// Gets the size of a native pointer in bytes.
    fn pointer_bytes(&self) -> u8 {
        self.module.config.pointer_bytes()
    }

    /// Sets up the necessary preamble definitions in `func` to access the global identified
    /// by `index`.
    ///
    /// The index space covers both imported and locally declared globals.
    fn make_global(&mut self, func: &mut ir::Function, index: GlobalIndex) -> GlobalVariable {
        // Create VMContext value.
        let vmctx = func.create_global_value(ir::GlobalValueData::VMContext);
        let ptr_size = self.pointer_bytes();
        let globals_offset = WasmerVMContext::offset_globals();

        // Load value at (vmctx + globals_offset), i.e. the address at Ctx.globals.
        let globals_base_addr = func.create_global_value(ir::GlobalValueData::Load {
            base: vmctx,
            offset: Offset32::new(globals_offset as i32),
            global_type: self.pointer_type(),
            readonly: false,
        });

        // *Ctx.globals -> [ u8, u8, .. ]
        // Based on the index provided, we need to know the offset into globals array
        let offset = index.index() * ptr_size as usize;

        // Create global variable based on the data above.
        GlobalVariable::Memory {
            gv: globals_base_addr,
            offset: (offset as i32).into(),
            ty: self.module.get_global(index).ty,
        }
    }

    /// Sets up the necessary preamble definitions in `func` to access the linear memory identified
    /// by `index`.
    ///
    /// The index space covers both imported and locally declared memories.
    fn make_heap(&mut self, func: &mut ir::Function, index: MemoryIndex) -> ir::Heap {
        // Only the first memory is supported for now.
        debug_assert_eq!(index.index(), 0, "non-default memories not supported yet");

        // Create VMContext value.
        let vmctx = func.create_global_value(ir::GlobalValueData::VMContext);
        let ptr_size = self.pointer_bytes();
        let memories_offset = WasmerVMContext::offset_memories();

        // Load value at (vmctx + memories_offset), i.e. the address at Ctx.memories.
        let base = func.create_global_value(ir::GlobalValueData::Load {
            base: vmctx,
            offset: Offset32::new(memories_offset as i32),
            global_type: self.pointer_type(),
            readonly: true,
        });

        // *Ctx.memories -> [ {data: *usize, len: usize}, {data: *usize, len: usize}, ... ]
        // Based on the index provided, we need to know the offset into memories array.
        let memory_data_offset = (index.as_u32() as i32) * (ptr_size as i32) * 2;

        // Load value at the (base + memory_data_offset), i.e. the address at Ctx.memories[index].data.
        let heap_base = func.create_global_value(ir::GlobalValueData::Load {
            base,
            offset: Offset32::new(memory_data_offset),
            global_type: self.pointer_type(),
            readonly: true,
        });

        // Create heap based on the data above.
        func.create_heap(ir::HeapData {
            base: heap_base,
            min_size: 0.into(),
            offset_guard_size: Uimm64::new(LinearMemory::DEFAULT_GUARD_SIZE as u64),
            style: ir::HeapStyle::Static {
                bound: Uimm64::new(LinearMemory::DEFAULT_HEAP_SIZE as u64),
            },
            index_type: I32,
        })
    }

    /// Sets up the necessary preamble definitions in `func` to access the table identified
    /// by `index`.
    ///
    /// The index space covers both imported and locally declared tables.
    fn make_table(&mut self, func: &mut ir::Function, index: TableIndex) -> ir::Table {
        // Only the first table is supported for now.
        debug_assert_eq!(index.index(), 0, "non-default tables not supported yet");

        // Create VMContext value.
        let vmctx = func.create_global_value(ir::GlobalValueData::VMContext);
        let ptr_size = self.pointer_bytes();
        let tables_offset = WasmerVMContext::offset_tables();

        // Load value at (vmctx + memories_offset) which is the address at Ctx.tables.
        let base = func.create_global_value(ir::GlobalValueData::Load {
            base: vmctx,
            offset: Offset32::new(tables_offset as i32),
            global_type: self.pointer_type(),
            readonly: true,
        });

        // *Ctx.tables -> [ {data: *usize, len: usize}, {data: *usize, len: usize}, ... ]
        // Based on the index provided, we need to know the offset into tables array.
        let table_data_offset = (index.as_u32() as i32) * (ptr_size as i32) * 2;

        // Load value at (base + table_data_offset), i.e. the address at Ctx.tables[index].data
        let base_gv = func.create_global_value(ir::GlobalValueData::Load {
            base,
            offset: Offset32::new(table_data_offset),
            global_type: self.pointer_type(),
            readonly: false,
        });

        // Load value at (base + table_data_offset), i.e. the value at Ctx.tables[index].len
        let bound_gv = func.create_global_value(ir::GlobalValueData::Load {
            base,
            offset: Offset32::new(table_data_offset + ptr_size as i32),
            global_type: self.pointer_type(),
            readonly: false,
        });

        // Create table based on the data above
        func.create_table(ir::TableData {
            base_gv,
            min_size: Uimm64::new(0),
            bound_gv,
            element_size: Uimm64::new(u64::from(self.pointer_bytes())),
            index_type: I64,
        })
    }

    /// Sets up a signature definition in `func`'s preamble.
    ///
    /// Signature may contain additional argument, but arguments marked as ArgumentPurpose::Normal`
    /// must correspond to the arguments in the wasm signature
    fn make_indirect_sig(&mut self, func: &mut ir::Function, index: SignatureIndex) -> ir::SigRef {
        // Create a signature reference out of specified signature (with VMContext param added).
        func.import_signature(self.generate_signature(index))
    }

    /// Sets up an external function definition in the preamble of `func` that can be used to
    /// directly call the function `index`.
    ///
    /// The index space covers both imported functions and functions defined in the current module.
    fn make_direct_func(&mut self, func: &mut ir::Function, index: FuncIndex) -> ir::FuncRef {
        // Get signature of function.
        let signature_index = self.module.get_func_type(index);

        // Create a signature reference from specified signature (with VMContext param added).
        let signature = func.import_signature(self.generate_signature(signature_index));

        // Get name of function.
        let name = ExternalName::user(0, index.as_u32());

        // Create function reference from fuction data.
        func.import_function(ir::ExtFuncData {
            name,
            signature,
            colocated: false,
        })
    }

    /// Generates an indirect call IR with `callee` and `call_args`.
    ///
    /// Inserts instructions at `pos` to the function `callee` in the table
    /// `table_index` with WebAssembly signature `sig_index`
    /// TODO: Generate bounds checking code.
    #[cfg_attr(feature = "cargo-clippy", allow(clippy::too_many_arguments))]
    fn translate_call_indirect(
        &mut self,
        mut pos: FuncCursor,
        table_index: TableIndex,
        table: ir::Table,
        sig_index: SignatureIndex,
        sig_ref: ir::SigRef,
        callee: ir::Value,
        call_args: &[ir::Value],
    ) -> WasmResult<ir::Inst> {
        // Create a VMContext value.
        let vmctx = pos
            .func
            .special_param(ir::ArgumentPurpose::VMContext)
            .expect("missing vmctx parameter");

        // Get the pointer type based on machine's pointer size.
        let ptr_type = self.pointer_type();

        // The `callee` value is an index into a table of function pointers.
        // Set callee to an appropriate type based on machine's pointer size.
        let callee_offset = if ptr_type == I32 {
            callee
        } else {
            pos.ins().uextend(ptr_type, callee)
        };

        // The `callee` value is an index into a table of function pointers.
        let entry_addr = pos.ins().table_addr(ptr_type, table, callee_offset, 0);

        let mut mflags = ir::MemFlags::new();
        mflags.set_notrap();
        mflags.set_aligned();

        let func_ptr = pos.ins().load(ptr_type, mflags, entry_addr, 0);

        pos.ins().trapz(func_ptr, TrapCode::IndirectCallToNull);

        // Build a value list for the indirect call instruction containing the callee, call_args,
        // and the vmctx parameter.
        let mut args = ir::ValueList::default();
        args.push(func_ptr, &mut pos.func.dfg.value_lists);
        args.extend(call_args.iter().cloned(), &mut pos.func.dfg.value_lists);
        args.push(vmctx, &mut pos.func.dfg.value_lists);

        let inst = pos
            .ins()
            .CallIndirect(ir::Opcode::CallIndirect, INVALID, sig_ref, args)
            .0;

        Ok(inst)
    }

    /// Generates a call IR with `callee` and `call_args` and inserts it at `pos`
    /// TODO: add support for imported functions
    fn translate_call(
        &mut self,
        mut pos: FuncCursor,
        _callee_index: FuncIndex,
        callee: ir::FuncRef,
        call_args: &[ir::Value],
    ) -> WasmResult<ir::Inst> {
        // Insert call instructions for `callee`.
        Ok(pos.ins().call(callee, call_args))
    }

    /// Generates code corresponding to wasm `memory.grow`.
    ///
    /// `index` refers to the linear memory to query.
    ///
    /// `heap` refers to the IR generated by `make_heap`.
    ///
    /// `val`  refers the value to grow the memory by.
    fn translate_memory_grow(
        &mut self,
        mut pos: FuncCursor,
        index: MemoryIndex,
        heap: ir::Heap,
        val: ir::Value,
    ) -> WasmResult<ir::Value> {
        // Only the first memory is supported for now.
        let grow_mem_func = self.module.grow_memory_extfunc.unwrap_or_else(|| {
            // Create signature reference from specified signature.
            let signature_ref = pos.func.import_signature(Signature {
                // Get the default calling convention of the isa.
                call_conv: self.module.config.default_call_conv,
                // Paramters types.
                params: vec![
                    // Param for new size.
                    AbiParam::new(I32),
                    // Param for memory index.
                    AbiParam::new(I32),
                    // Param for VMcontext.
                    AbiParam::special(self.pointer_type(), ArgumentPurpose::VMContext),
                ],
                // Return type for previous memory size.
                returns: vec![AbiParam::new(I32)],
            });

            // Create function reference to a linked `grow_memory` function.
            pos.func.import_function(ExtFuncData {
                name: ExternalName::testcase("grow_memory"),
                signature: signature_ref,
                colocated: false,
            })
        });

        // Create a memory index value.
        let memory_index = pos.ins().iconst(I32, to_imm64(index.index()));

        // Create a VMContext value.
        let vmctx = pos
            .func
            .special_param(ArgumentPurpose::VMContext)
            .expect("missing vmctx parameter");

        // Insert call instructions for `grow_memory`.
        let call_inst = pos.ins().call(grow_mem_func, &[val, memory_index, vmctx]);

        // Return value.
        Ok(*pos.func.dfg.inst_results(call_inst).first().unwrap())
    }

    /// Generates code corresponding to wasm `memory.size`.
    ///
    /// `index` refers to the linear memory to query.
    ///
    /// `heap` refers to the IR generated by `make_heap`.
    fn translate_memory_size(
        &mut self,
        mut pos: FuncCursor,
        index: MemoryIndex,
        heap: ir::Heap,
    ) -> WasmResult<ir::Value> {
        debug_assert_eq!(index.index(), 0, "non-default memories not supported yet");
        // Only the first memory is supported for now.
        let cur_mem_func = self.module.current_memory_extfunc.unwrap_or_else(|| {
            // Create signature reference from specified signature.
            let signature_ref = pos.func.import_signature(Signature {
                // Get the default calling convention of the isa.
                call_conv: self.module.config.default_call_conv,
                // Paramters types.
                params: vec![
                    // Param for memory index.
                    AbiParam::new(I32),
                    // Param for VMcontext.
                    AbiParam::special(self.pointer_type(), ArgumentPurpose::VMContext),
                ],
                // Return type for current memory size.
                returns: vec![AbiParam::new(I32)],
            });

            // Create function reference to a linked `current_memory` function.
            pos.func.import_function(ExtFuncData {
                name: ExternalName::testcase("current_memory"),
                signature: signature_ref,
                colocated: false,
            })
        });

        // Create a memory index value.
        let memory_index_value = pos.ins().iconst(I32, to_imm64(index.index()));

        // Create a VMContext value.
        let vmctx = pos.func.special_param(ArgumentPurpose::VMContext).unwrap();

        // Insert call instructions for `current_memory`.
        let call_inst = pos.ins().call(cur_mem_func, &[memory_index_value, vmctx]);

        // Return value.
        Ok(*pos.func.dfg.inst_results(call_inst).first().unwrap())
    }

    /// Generates code at the beginning of loops.
    ///
    /// Currently not used.
    fn translate_loop_header(&mut self, _pos: FuncCursor) {
        // By default, don't emit anything.
    }

    /// Determines the type of return each function should have.
    ///
    /// It is normal returns for now.
    fn return_mode(&self) -> ReturnMode {
        ReturnMode::NormalReturns
    }
}

/// Convert a usize offset into a `Imm64` for an iadd_imm.
fn to_imm64(offset: usize) -> ir::immediates::Imm64 {
    (offset as i64).into()
}

impl<'data> ModuleEnvironment<'data> for CraneliftModule {
    /// Get the information needed to produce Cranelift IR for the current target.
    fn target_config(&self) -> TargetFrontendConfig {
        self.config
    }

    /// Declares a function signature to the environment.
    fn declare_signature(&mut self, sig: &ir::Signature) {
        self.signatures.push(sig.clone());
    }

    /// Return the signature with the given index.
    fn get_signature(&self, sig_index: SignatureIndex) -> &ir::Signature {
        &self.signatures[sig_index.index()]
    }

    /// Declares a function import to the environment.
    fn declare_func_import(
        &mut self,
        sig_index: SignatureIndex,
        module: &'data str,
        field: &'data str,
    ) {
        // Imported functions are always declared first
        // Add signature index to list of functions
        self.functions.push(sig_index);

        // Add import names to list of imported functions
        self.imported_functions
            .push((String::from(module), String::from(field)).into());
    }

    /// Return the number of imported funcs.
    fn get_num_func_imports(&self) -> usize {
        self.imported_functions.len()
    }

    /// Declares the type (signature) of a local function in the module.
    fn declare_func_type(&mut self, sig_index: SignatureIndex) {
        self.functions.push(sig_index);
    }

    /// Return the signature index for the given function index.
    fn get_func_type(&self, func_index: FuncIndex) -> SignatureIndex {
        self.functions[func_index]
    }

    /// Declares a global to the environment.
    fn declare_global(&mut self, global: Global) {
        // Add global ir to the list of globals
        self.globals.push(global);
    }

    /// Declares a global import to the environment.
    fn declare_global_import(&mut self, global: Global, module: &'data str, field: &'data str) {
        // Add global index to list of globals
        self.globals.push(global);

        // Add import names to list of imported globals
        self.imported_globals.push((
            (String::from(module), String::from(field)).into(),
            converter::convert_global(global).desc,
        ));
    }

    /// Return the global for the given global index.
    fn get_global(&self, global_index: GlobalIndex) -> &Global {
        &self.globals[global_index.index()]
    }

    /// Declares a table to the environment.
    fn declare_table(&mut self, table: Table) {
        // Add table ir to the list of tables
        self.tables.push(table);
    }

    /// Declares a table import to the environment.
    fn declare_table_import(&mut self, table: Table, module: &'data str, field: &'data str) {
        // Add table index to list of tables
        self.tables.push(table);

        // Add import names to list of imported tables
        self.imported_tables.push((
            (String::from(module), String::from(field)).into(),
            converter::convert_table(table),
        ));
    }

    /// Fills a declared table with references to functions in the module.
    fn declare_table_elements(
        &mut self,
        table_index: TableIndex,
        base: Option<GlobalIndex>,
        offset: usize,
        elements: Vec<FuncIndex>,
    ) {
        // Convert Cranelift GlobalIndex to wamser GlobalIndex
        let base = base.map(|index| WasmerGlobalIndex::new(index.index()));

        // Add table initializer to list of table initializers
        self.table_initializers.push(TableInitializer {
            table_index: WasmerTableIndex::new(table_index.index()),
            base,
            offset,
            elements: elements
                .iter()
                .map(|index| WasmerFuncIndex::new(index.index()))
                .collect(),
        });
    }

    /// Declares a memory to the environment
    fn declare_memory(&mut self, memory: Memory) {
        // Add memory index to list of memories
        self.memories.push(memory);
    }

    /// Declares a memory import to the environment.
    fn declare_memory_import(&mut self, memory: Memory, module: &'data str, field: &'data str) {
        // Add memory index to list of memories
        self.memories.push(memory);

        // Add import names to list of imported memories
        self.imported_memories.push((
            (String::from(module), String::from(field)).into(),
            converter::convert_memory(memory),
        ));
    }

    /// Fills a declared memory with bytes at module instantiation.
    fn declare_data_initialization(
        &mut self,
        memory_index: MemoryIndex,
        base: Option<GlobalIndex>,
        offset: usize,
        data: &'data [u8],
    ) {
        // Convert Cranelift GlobalIndex to wamser GlobalIndex
        let base = base.map(|index| WasmerGlobalIndex::new(index.index()));

        // Add data initializer to list of data initializers
        self.data_initializers.push(DataInitializer {
            memory_index: WasmerMemoryIndex::new(memory_index.index()),
            base,
            offset,
            data: data.to_vec(),
        });
    }

    /// Declares a function export to the environment.
    fn declare_func_export(&mut self, func_index: FuncIndex, name: &'data str) {
        self.exports.insert(
            String::from(name),
            Export::Func(WasmerFuncIndex::new(func_index.index())),
        );
    }
    /// Declares a table export to the environment.
    fn declare_table_export(&mut self, table_index: TableIndex, name: &'data str) {
        self.exports.insert(
            String::from(name),
            Export::Table(WasmerTableIndex::new(table_index.index())),
        );
    }
    /// Declares a memory export to the environment.
    fn declare_memory_export(&mut self, memory_index: MemoryIndex, name: &'data str) {
        self.exports.insert(
            String::from(name),
            Export::Memory(WasmerMemoryIndex::new(memory_index.index())),
        );
    }
    /// Declares a global export to the environment.
    fn declare_global_export(&mut self, global_index: GlobalIndex, name: &'data str) {
        self.exports.insert(
            String::from(name),
            Export::Global(WasmerGlobalIndex::new(global_index.index())),
        );
    }

    /// Declares a start function.
    fn declare_start_func(&mut self, index: FuncIndex) {
        self.start_func = Some(WasmerFuncIndex::new(index.index()));
    }

    /// Provides the contents of a function body.
    fn define_function_body(&mut self, body_bytes: &'data [u8]) -> WasmResult<()> {
        // IR of the function body.
        let func_body = {
            // Generate a function environment needed by the function IR.
            let mut func_environ = FuncEnvironment::new(&self);

            // Get function index.
            let func_index =
                FuncIndex::new(self.get_num_func_imports() + self.function_bodies.len());

            // Get the name of function index.
            let name = ExternalName::user(0, func_index.as_u32());

            // Get signature of function and extend with a vmct parameter.
            let sig = func_environ.generate_signature(self.get_func_type(func_index));

            // Create function.
            let mut function = ir::Function::with_name_signature(name, sig);

            // Complete function creation with translated function body.
            FuncTranslator::new().translate(body_bytes, &mut function, &mut func_environ)?;

            function
        };

        // Add function body to list of function bodies.
        self.function_bodies.push(func_body);

        Ok(())
    }
}<|MERGE_RESOLUTION|>--- conflicted
+++ resolved
@@ -103,14 +103,9 @@
             data_initializers,
             table_initializers,
             start_func,
-<<<<<<< HEAD
-            signatures,
-            signature_assoc,
             environment: RefCell::new(None),
-=======
             func_assoc,
             sig_registry,
->>>>>>> fe0a1465
         }
     }
 
